import React, { useState, useEffect } from 'react';
import { useLocation, useNavigate } from 'react-router-dom';
<<<<<<< HEAD
import { searchArticles } from '../services/api';
=======
import { searchArticles } from '../services/elasticsearchClient';
>>>>>>> 8c606b09
import { Container, Row, Col, Card, Button, Badge, Spinner, Form, Alert } from 'react-bootstrap';
import AnalyticsSideMenu from './AnalyticsSideMenu';
import '../styles/Results.css';

function Results() {
  const location = useLocation();
  const url_params = new URLSearchParams(location.search)

  // get query info
  const query = url_params.get('query');
  url_params.delete('query')

  // get all filters
  const source = url_params.get('source')
  const timeRange = url_params.get('time_range')
  const sentiment = url_params.get('sentiment')
  
  const [results, setResults] = useState([]);
  const [loading, setLoading] = useState(true);
  const [error, setError] = useState(null);
  const [activeFilters, setActiveFilters] = useState({
    source,
    timeRange,
    sentiment
  });
  // Add sorting state
  const [sortBy, setSortBy] = useState('relevance');
  // Add side menu state
  const [isSideMenuOpen, setIsSideMenuOpen] = useState(false);
  const navigate = useNavigate();

  // Toggle side menu function
  const toggleSideMenu = () => {
    setIsSideMenuOpen(!isSideMenuOpen);
  };

  useEffect(() => {
    const fetchResults = async () => {
      setLoading(true);
      setError(null);
      
      try {
        if (query) {
<<<<<<< HEAD
          const searchResults = await searchArticles(query, source, timeRange, sentiment);
          
          // Transform results to ensure consistent structure
          const normalizedResults = searchResults.map(article => {
            // Handle both direct properties and Elasticsearch-like _source structure
            if (article._source) {
              return { 
                ...article._source, 
                id: article._id,
                // Ensure sentiment_score is properly extracted
                sentiment_score: article._source.sentiment_score,
                // Process highlight data if available
                highlight: article.highlight || {}
              };
            }
            return article;
          });
          
          setResults(normalizedResults);
=======
          // Direct Elasticsearch search - the response is already in the format we need
          const articlesData = await searchArticles(query, source, timeRange, sentiment);
          
          // Log the results for debugging
          console.log('Search results:', articlesData);
          
          setResults(articlesData);
>>>>>>> 8c606b09
        }
      } catch (error) {
        console.error('Error fetching search results:', error);
        setError('Failed to fetch search results. Please try again later.');
      } finally {
        setLoading(false);
      }
    };

    fetchResults();
  }, [query, source, timeRange, sentiment]);

  const handleBack = () => {
    navigate(-1); // Navigate back to the previous page
  };
  
  const handleFilterChange = (filterType, value) => {
    const newParams = new URLSearchParams(location.search);
    
    if (value && value !== 'all') {
      newParams.set(filterType, value);
    } else {
      newParams.delete(filterType);
    }
    
    navigate(`/results?${newParams.toString()}`);
  };
  
  const formatDate = (dateString) => {
    if (!dateString) return 'Unknown Date';
    
    const date = new Date(dateString);
    
    // Check if date is valid
    if (isNaN(date.getTime())) return 'Invalid Date';
    
    return new Intl.DateTimeFormat('en-US', {
      year: 'numeric',
      month: 'short',
      day: 'numeric'
    }).format(date);
  };
  
  const getSentimentBadgeVariant = (sentiment) => {
    if (!sentiment) return 'secondary';
    
    switch (sentiment.toLowerCase()) {
      case 'positive':
        return 'success';
      case 'negative':
        return 'danger';
      case 'neutral':
        return 'info';
      default:
        return 'secondary';
    }
  };
  
  const formatRelevanceScore = (score) => {
    if (score === undefined || score === null) return 'N/A';
    
    // Convert to percentage with one decimal place
    const percentage = (parseFloat(score) * 100).toFixed(1);
    return isNaN(percentage) ? 'N/A' : `${percentage}%`;
  };

  // Add a function to format sentiment score
  const formatSentimentScore = (score) => {
    if (score === undefined || score === null) return '';
    
    // Format with one decimal place
    const formattedScore = parseFloat(score).toFixed(1);
    return isNaN(formattedScore) ? '' : ` (${formattedScore})`;
  };

  // Helper function to safely get company data
  const getCompanyData = (article) => {
    if (!article) return [];
    if (Array.isArray(article.companies)) return article.companies;
    
    // If we have a single company object, wrap it in an array
    if (article.companies && typeof article.companies === 'object') {
      return [article.companies];
    }
    
    return [];
  };

  // Helper function to safely get categories
  const getCategories = (article) => {
    if (!article) return [];
    if (Array.isArray(article.categories)) return article.categories;
    
    // If we have a string, split it by commas
    if (typeof article.categories === 'string') {
      return article.categories.split(',').map(c => c.trim());
    }
    
    return [];
  };

  // Add sorting function
  const handleSort = (sortType) => {
    setSortBy(sortType);
  };

  // Get sorted results based on current sort setting
  const getSortedResults = () => {
    if (!results || results.length === 0) return [];
    
    const sortedResults = [...results];
    
    switch (sortBy) {
      case 'date':
        return sortedResults.sort((a, b) => {
          const dateA = new Date(a.published_at || 0);
          const dateB = new Date(b.published_at || 0);
          return dateB - dateA; // Most recent first
        });
      case 'sentiment':
        return sortedResults.sort((a, b) => {
          const sentimentOrder = { positive: 3, neutral: 2, negative: 1, undefined: 0 };
          const sentimentA = sentimentOrder[a.sentiment?.toLowerCase()] || 0;
          const sentimentB = sentimentOrder[b.sentiment?.toLowerCase()] || 0;
          return sentimentB - sentimentA;
        });
      case 'relevance':
      default:
        return sortedResults.sort((a, b) => {
          const scoreA = parseFloat(a.relevance_score || a.relevance || 0);
          const scoreB = parseFloat(b.relevance_score || b.relevance || 0);
          return scoreB - scoreA; // Highest relevance first
        });
    }
  };

<<<<<<< HEAD
  // Add a function to display the main content
  const renderResults = () => {
    // If loading, show spinner
    if (loading) {
      return (
        <div className="text-center py-5">
          <Spinner animation="border" variant="primary" />
          <div className="mt-3">Searching for results...</div>
        </div>
      );
    }

    // If error, show error message  
    if (error) {
      return (
        <Alert variant="danger" className="my-4">
          <i className="bi bi-exclamation-triangle-fill me-2"></i>
          {error}
        </Alert>
      );
    }

    // If no results, show message
    if (results.length === 0) {
      return (
        <div className="text-center py-5">
          <i className="bi bi-search fs-1 text-muted mb-3 d-block"></i>
          <h4>No results found</h4>
          <p className="text-muted">Try adjusting your search terms or filters</p>
        </div>
      );
    }

    // Otherwise show sorted results
    const sortedResults = getSortedResults();
    
    return sortedResults.map((article, index) => (
      <Col md={4} key={index} className="mb-4">
        <Card className="h-100 shadow-sm border-0 rounded-3 hover-lift">
          <Card.Header className="bg-white border-bottom-0 pt-3 px-3 pb-0 d-flex justify-content-between align-items-center">
            <Badge bg="secondary" pill className="px-3 py-2">
              {article.source || 'Unknown Source'}
            </Badge>
            <small className="text-muted">
              <i className="bi bi-calendar-date me-1"></i>
              {formatDate(article.published_at)}
            </small>
          </Card.Header>
          <Card.Body className="p-3">
            <Card.Title className="mb-3 fs-5 fw-bold">
              <a 
                href={article.url || '#'} 
                target="_blank" 
                rel="noopener noreferrer"
                className="text-decoration-none text-primary stretched-link"
              >
                {article.headline || 'Untitled Article'}
              </a>
            </Card.Title>
            <Card.Text className="text-secondary mb-3 small">
              {article.summary || article.snippet || (article.content && `${article.content.substring(0, 150)}...`) || 'No summary available'}
            </Card.Text>
            
            <div className="mt-auto pt-2">
              {getCompanyData(article).length > 0 && (
                <div className="mb-2">
                  <small className="text-muted d-block mb-1">Companies:</small>
                  {getCompanyData(article).map((company, idx) => (
                    <Badge 
                      key={idx} 
                      bg="light" 
                      text="dark" 
                      className="me-1 mb-1 border rounded-pill"
                    >
                      {company.name || company} {company.ticker && `(${company.ticker})`}
                    </Badge>
                  ))}
                </div>
              )}
              
              {getCategories(article).length > 0 && (
                <div className="mb-2">
                  <small className="text-muted d-block mb-1">Categories:</small>
                  {getCategories(article).map((category, idx) => (
                    <Badge 
                      key={idx} 
                      bg="info" 
                      className="me-1 mb-1 rounded-pill"
                    >
                      {category}
                    </Badge>
                  ))}
                </div>
              )}
            </div>
          </Card.Body>
          <Card.Footer className="bg-white pt-0 pb-3 px-3 border-0">
            <div className="d-flex justify-content-between align-items-center mb-2">
              <Badge 
                bg={getSentimentBadgeVariant(article.sentiment)} 
                className="px-3 py-2 rounded-pill"
                title={`Sentiment score: ${article.sentiment_score || 'N/A'} (Range: -1.0 to 1.0, where negative values indicate negative sentiment and positive values indicate positive sentiment)`}
              >
                <i className={`bi bi-${
                  article.sentiment === 'positive' ? 'emoji-smile' : 
                  article.sentiment === 'negative' ? 'emoji-frown' : 
                  'emoji-neutral'
                } me-1`}></i>
                {article.sentiment || 'Unknown'}
                {formatSentimentScore(article.sentiment_score)}
              </Badge>
              <small className="text-muted">
                <i className="bi bi-graph-up me-1"></i>
                Relevance: {formatRelevanceScore(article.relevance_score || article.relevance)}
              </small>
            </div>
            <div className="mt-2">
              <Button 
                variant="outline-primary" 
                size="sm"
                href={article.url || '#'}
                target="_blank"
                rel="noopener noreferrer"
                className="w-100 rounded-pill"
                disabled={!article.url}
              >
                <i className="bi bi-box-arrow-up-right me-1"></i>
                Read Article
              </Button>
            </div>
          </Card.Footer>
        </Card>
      </Col>
    ));
  };

  return (
    <div className={`results-page ${isSideMenuOpen ? 'menu-open' : ''}`}>
      {/* Search header */}
      <div className="search-header bg-light py-3 border-bottom sticky-top">
        <Container>
          <Row className="align-items-center">
            <Col>
              <Button 
                variant="outline-secondary" 
                onClick={handleBack} 
                className="mb-3 rounded-pill"
              >
                <i className="bi bi-arrow-left me-2"></i>
                Back to Search
              </Button>
            </Col>
            <Col>
              <h2 className="mb-3 fw-bold">
                <i className="bi bi-search text-primary me-2"></i>
                Results for "<span className="text-primary">{query}</span>"
              </h2>
            </Col>
            <Col>
              <div className="d-flex flex-wrap">
                <Form.Group className="mb-3 me-2">
                  <Form.Label className="fw-bold">Source</Form.Label>
                  <Form.Select 
                    value={source || ''}
                    onChange={(e) => handleFilterChange('source', e.target.value)}
                    className="rounded-3"
                  >
                    <option value="">All Sources</option>
                    <option value="Bloomberg">Bloomberg</option>
                    <option value="Reuters">Reuters</option>
                    <option value="CNBC">CNBC</option>
                    <option value="Financial Times">Financial Times</option>
                    <option value="Wall Street Journal">Wall Street Journal</option>
                    <option value="MarketWatch">MarketWatch</option>
                    <option value="Barron's">Barron's</option>
                  </Form.Select>
                </Form.Group>
                <Form.Group className="mb-3 me-2">
                  <Form.Label className="fw-bold">Time Range</Form.Label>
                  <Form.Select 
                    value={timeRange || 'all'}
                    onChange={(e) => handleFilterChange('time_range', e.target.value)}
                    className="rounded-3"
                  >
                    <option value="all">All Time</option>
                    <option value="day">Last 24 Hours</option>
                    <option value="week">Last Week</option>
                    <option value="month">Last Month</option>
                    <option value="year">Last Year</option>
                  </Form.Select>
                </Form.Group>
                <Form.Group className="mb-3 me-2">
                  <Form.Label className="fw-bold">Sentiment</Form.Label>
                  <Form.Select 
                    value={sentiment || 'all'}
                    onChange={(e) => handleFilterChange('sentiment', e.target.value)}
                    className="rounded-3"
                  >
                    <option value="all">All Sentiments</option>
                    <option value="positive">Positive</option>
                    <option value="negative">Negative</option>
                    <option value="neutral">Neutral</option>
                  </Form.Select>
                </Form.Group>
              </div>
            </Col>
          </Row>
        </Container>
      </div>
      
      <Container fluid className="p-0">
        <Row className="g-0">
          <Col lg={isSideMenuOpen ? 9 : 12} className="main-results-area">
            <Container className="py-4">
              {/* Render results section */}
              {renderResults()}
            </Container>
          </Col>
          
          {/* Analytics Side Menu */}
          <AnalyticsSideMenu 
            isOpen={isSideMenuOpen} 
            toggleMenu={toggleSideMenu} 
            results={results}
          />
        </Row>
      </Container>
      
      {/* Analytics toggle button (only visible on mobile when menu is closed) */}
      <Button
        variant="primary"
        className="analytics-toggle d-lg-none"
        onClick={toggleSideMenu}
        aria-label="Toggle Analytics"
      >
        <i className="bi bi-graph-up-arrow"></i>
      </Button>
    </div>
=======
  // Get the sorted results
  const sortedResults = getSortedResults();

  return (
    <Container className="py-4">
      {/* Analytics Side Menu */}
      <AnalyticsSideMenu 
        isOpen={isSideMenuOpen} 
        toggleMenu={toggleSideMenu} 
        results={results}
      />
      
      {/* Analytics toggle button */}
      <Button
        variant="primary"
        className="side-menu-toggle rounded-circle p-2 d-flex align-items-center justify-content-center"
        onClick={toggleSideMenu}
        style={{ width: '48px', height: '48px', boxShadow: '0 2px 5px rgba(0,0,0,0.2)' }}
        aria-label="Toggle Analytics"
      >
        <i className="bi bi-bar-chart-fill fs-5"></i>
      </Button>
      
      <Button 
        variant="outline-secondary" 
        onClick={handleBack} 
        className="mb-3 rounded-pill"
      >
        <i className="bi bi-arrow-left me-2"></i>
        Back to Search
      </Button>

      <Card className="mb-4 shadow-sm border-0 rounded-3">
        <Card.Body className="p-4">
          <h2 className="mb-3 fw-bold">
            <i className="bi bi-search text-primary me-2"></i>
            Results for "<span className="text-primary">{query}</span>"
          </h2>
          
          <Row className="mt-4">
            <Col md={4}>
              <Form.Group className="mb-3">
                <Form.Label className="fw-bold">Source</Form.Label>
                <Form.Select 
                  value={source || ''}
                  onChange={(e) => handleFilterChange('source', e.target.value)}
                  className="rounded-3"
                >
                  <option value="">All Sources</option>
                  <option value="Bloomberg">Bloomberg</option>
                  <option value="Reuters">Reuters</option>
                  <option value="CNBC">CNBC</option>
                  <option value="Financial Times">Financial Times</option>
                  <option value="Wall Street Journal">Wall Street Journal</option>
                  <option value="MarketWatch">MarketWatch</option>
                  <option value="Barron's">Barron's</option>
                </Form.Select>
              </Form.Group>
            </Col>
            <Col md={4}>
              <Form.Group className="mb-3">
                <Form.Label className="fw-bold">Time Range</Form.Label>
                <Form.Select 
                  value={timeRange || 'all'}
                  onChange={(e) => handleFilterChange('time_range', e.target.value)}
                  className="rounded-3"
                >
                  <option value="all">All Time</option>
                  <option value="day">Last 24 Hours</option>
                  <option value="week">Last Week</option>
                  <option value="month">Last Month</option>
                  <option value="year">Last Year</option>
                </Form.Select>
              </Form.Group>
            </Col>
            <Col md={4}>
              <Form.Group className="mb-3">
                <Form.Label className="fw-bold">Sentiment</Form.Label>
                <Form.Select 
                  value={sentiment || 'all'}
                  onChange={(e) => handleFilterChange('sentiment', e.target.value)}
                  className="rounded-3"
                >
                  <option value="all">All Sentiments</option>
                  <option value="positive">Positive</option>
                  <option value="negative">Negative</option>
                  <option value="neutral">Neutral</option>
                </Form.Select>
              </Form.Group>
            </Col>
          </Row>
          
          {/* Active filters */}
          <div className="mt-2 d-flex flex-wrap">
            {source && (
              <Badge bg="info" className="me-2 mb-2 rounded-pill py-2 px-3">
                <i className="bi bi-newspaper me-1"></i>
                Source: {source}
                <Button 
                  variant="link" 
                  size="sm" 
                  className="text-white p-0 ms-2" 
                  onClick={() => handleFilterChange('source', null)}
                >
                  <i className="bi bi-x-circle"></i>
                </Button>
              </Badge>
            )}
            
            {timeRange && timeRange !== 'all' && (
              <Badge bg="secondary" className="me-2 mb-2 rounded-pill py-2 px-3">
                <i className="bi bi-calendar me-1"></i>
                Time: {timeRange === 'day' ? 'Last 24h' : 
                       timeRange === 'week' ? 'Last Week' : 
                       timeRange === 'month' ? 'Last Month' : 
                       timeRange === 'year' ? 'Last Year' : timeRange}
                <Button 
                  variant="link" 
                  size="sm" 
                  className="text-white p-0 ms-2" 
                  onClick={() => handleFilterChange('time_range', null)}
                >
                  <i className="bi bi-x-circle"></i>
                </Button>
              </Badge>
            )}
            
            {sentiment && sentiment !== 'all' && (
              <Badge 
                bg={getSentimentBadgeVariant(sentiment)} 
                className="me-2 mb-2 rounded-pill py-2 px-3"
              >
                <i className="bi bi-emoji-smile me-1"></i>
                Sentiment: {sentiment}
                <Button 
                  variant="link" 
                  size="sm" 
                  className="text-white p-0 ms-2" 
                  onClick={() => handleFilterChange('sentiment', null)}
                >
                  <i className="bi bi-x-circle"></i>
                </Button>
              </Badge>
            )}
          </div>
        </Card.Body>
      </Card>
      
      {/* Error message */}
      {error && (
        <Row>
          <Col>
            <Card className="mb-4 border-0 shadow-sm rounded-3 bg-light">
              <Card.Body className="text-center py-5">
                <i className="bi bi-exclamation-triangle-fill text-warning display-1 mb-3"></i>
                <h3 className="text-danger">{error}</h3>
                <p>Please try again or modify your search query.</p>
                <Button 
                  variant="primary" 
                  onClick={handleBack}
                  className="mt-3 rounded-pill"
                >
                  <i className="bi bi-arrow-left me-2"></i>
                  Return to Search
                </Button>
              </Card.Body>
            </Card>
          </Col>
        </Row>
      )}
      
      {/* Loading spinner */}
      {loading && (
        <Row>
          <Col className="text-center py-5">
            <Spinner animation="border" role="status" variant="primary">
              <span className="visually-hidden">Loading...</span>
            </Spinner>
            <p className="mt-3">Searching for results...</p>
          </Col>
        </Row>
      )}
      
      {/* Results stats */}
      {!loading && !error && results.length > 0 && (
        <div className="d-flex justify-content-between align-items-center mb-4">
          <h4 className="mb-0">
            <i className="bi bi-journal-text me-2 text-primary"></i>
            Found {results.length} results
          </h4>
          <div>
            <span className="me-2 text-muted">Sort by:</span>
            <Button 
              variant={sortBy === 'relevance' ? 'primary' : 'outline-primary'} 
              size="sm" 
              className="me-2 rounded-pill"
              onClick={() => handleSort('relevance')}
            >
              <i className="bi bi-sort-down me-1"></i>Relevance
            </Button>
            <Button 
              variant={sortBy === 'date' ? 'primary' : 'outline-secondary'} 
              size="sm" 
              className="me-2 rounded-pill"
              onClick={() => handleSort('date')}
            >
              <i className="bi bi-calendar-date me-1"></i>Date
            </Button>
            <Button 
              variant={sortBy === 'sentiment' ? 'primary' : 'outline-secondary'} 
              size="sm" 
              className="rounded-pill"
              onClick={() => handleSort('sentiment')}
            >
              <i className="bi bi-emoji-smile me-1"></i>Sentiment
            </Button>
          </div>
        </div>
      )}
      
      {/* Results grid */}
      {!loading && !error && results.length > 0 && (
        <Row>
          {sortedResults.map((article, index) => (
            <Col md={4} key={index} className="mb-4">
              <Card className="h-100 shadow-sm border-0 rounded-3 hover-lift">
                <Card.Header className="bg-white border-bottom-0 pt-3 px-3 pb-0 d-flex justify-content-between align-items-center">
                  <Badge bg="secondary" pill className="px-3 py-2">
                    {article.source || 'Unknown Source'}
                  </Badge>
                  <small className="text-muted">
                    <i className="bi bi-calendar-date me-1"></i>
                    {formatDate(article.published_at)}
                  </small>
                </Card.Header>
                <Card.Body className="p-3">
                  <Card.Title className="mb-3 fs-5 fw-bold">
                    <a 
                      href={article.url || '#'} 
                      target="_blank" 
                      rel="noopener noreferrer"
                      className="text-decoration-none text-primary stretched-link"
                    >
                      {article.headline || 'Untitled Article'}
                    </a>
                  </Card.Title>
                  <Card.Text className="text-secondary mb-3 small">
                    {article.summary || article.snippet || (article.content && `${article.content.substring(0, 150)}...`) || 'No summary available'}
                  </Card.Text>
                  
                  <div className="mt-auto pt-2">
                    {getCompanyData(article).length > 0 && (
                      <div className="mb-2">
                        <small className="text-muted d-block mb-1">Companies:</small>
                        {getCompanyData(article).map((company, idx) => (
                          <Badge 
                            key={idx} 
                            bg="light" 
                            text="dark" 
                            className="me-1 mb-1 border rounded-pill"
                          >
                            {company.name || company} {company.ticker && `(${company.ticker})`}
                          </Badge>
                        ))}
                      </div>
                    )}
                    
                    {getCategories(article).length > 0 && (
                      <div className="mb-2">
                        <small className="text-muted d-block mb-1">Categories:</small>
                        {getCategories(article).map((category, idx) => (
                          <Badge 
                            key={idx} 
                            bg="info" 
                            className="me-1 mb-1 rounded-pill"
                          >
                            {category}
                          </Badge>
                        ))}
                      </div>
                    )}
                  </div>
                </Card.Body>
                <Card.Footer className="bg-white pt-0 pb-3 px-3 border-0">
                  <div className="d-flex justify-content-between align-items-center mb-2">
                    <Badge 
                      bg={getSentimentBadgeVariant(article.sentiment)} 
                      className="px-3 py-2 rounded-pill"
                      title={`Sentiment score: ${article.sentiment_score || 'N/A'} (Range: -1.0 to 1.0, where negative values indicate negative sentiment and positive values indicate positive sentiment)`}
                    >
                      <i className={`bi bi-${
                        article.sentiment === 'positive' ? 'emoji-smile' : 
                        article.sentiment === 'negative' ? 'emoji-frown' : 
                        'emoji-neutral'
                      } me-1`}></i>
                      {article.sentiment || 'Unknown'}
                      {formatSentimentScore(article.sentiment_score)}
                    </Badge>
                    <small className="text-muted">
                      <i className="bi bi-graph-up me-1"></i>
                      Relevance: {formatRelevanceScore(article.relevance_score || article.relevance)}
                    </small>
                  </div>
                  <div className="mt-2">
                    <Button 
                      variant="outline-primary" 
                      size="sm"
                      href={article.url || '#'}
                      target="_blank"
                      rel="noopener noreferrer"
                      className="w-100 rounded-pill"
                      disabled={!article.url}
                    >
                      <i className="bi bi-box-arrow-up-right me-1"></i>
                      Read Article
                    </Button>
                  </div>
                </Card.Footer>
              </Card>
            </Col>
          ))}
        </Row>
      )}
      
      {/* No results found */}
      {!loading && !error && results.length === 0 && (
        <Row>
          <Col>
            <Card className="mb-4 border-0 shadow-sm rounded-3 bg-light">
              <Card.Body className="text-center py-5">
                <i className="bi bi-search display-1 text-secondary mb-3"></i>
                <h3>No results found for "{query}"</h3>
                <p className="text-muted">Try modifying your search terms or filters.</p>
                <Button 
                  variant="primary" 
                  onClick={handleBack}
                  className="mt-3 rounded-pill"
                >
                  <i className="bi bi-arrow-left me-2"></i>
                  Back to Search
                </Button>
              </Card.Body>
            </Card>
          </Col>
        </Row>
      )}
    </Container>
>>>>>>> 8c606b09
  );
}

export default Results;<|MERGE_RESOLUTION|>--- conflicted
+++ resolved
@@ -1,10 +1,6 @@
 import React, { useState, useEffect } from 'react';
 import { useLocation, useNavigate } from 'react-router-dom';
-<<<<<<< HEAD
-import { searchArticles } from '../services/api';
-=======
 import { searchArticles } from '../services/elasticsearchClient';
->>>>>>> 8c606b09
 import { Container, Row, Col, Card, Button, Badge, Spinner, Form, Alert } from 'react-bootstrap';
 import AnalyticsSideMenu from './AnalyticsSideMenu';
 import '../styles/Results.css';
@@ -48,27 +44,6 @@
       
       try {
         if (query) {
-<<<<<<< HEAD
-          const searchResults = await searchArticles(query, source, timeRange, sentiment);
-          
-          // Transform results to ensure consistent structure
-          const normalizedResults = searchResults.map(article => {
-            // Handle both direct properties and Elasticsearch-like _source structure
-            if (article._source) {
-              return { 
-                ...article._source, 
-                id: article._id,
-                // Ensure sentiment_score is properly extracted
-                sentiment_score: article._source.sentiment_score,
-                // Process highlight data if available
-                highlight: article.highlight || {}
-              };
-            }
-            return article;
-          });
-          
-          setResults(normalizedResults);
-=======
           // Direct Elasticsearch search - the response is already in the format we need
           const articlesData = await searchArticles(query, source, timeRange, sentiment);
           
@@ -76,7 +51,6 @@
           console.log('Search results:', articlesData);
           
           setResults(articlesData);
->>>>>>> 8c606b09
         }
       } catch (error) {
         console.error('Error fetching search results:', error);
@@ -213,246 +187,6 @@
     }
   };
 
-<<<<<<< HEAD
-  // Add a function to display the main content
-  const renderResults = () => {
-    // If loading, show spinner
-    if (loading) {
-      return (
-        <div className="text-center py-5">
-          <Spinner animation="border" variant="primary" />
-          <div className="mt-3">Searching for results...</div>
-        </div>
-      );
-    }
-
-    // If error, show error message  
-    if (error) {
-      return (
-        <Alert variant="danger" className="my-4">
-          <i className="bi bi-exclamation-triangle-fill me-2"></i>
-          {error}
-        </Alert>
-      );
-    }
-
-    // If no results, show message
-    if (results.length === 0) {
-      return (
-        <div className="text-center py-5">
-          <i className="bi bi-search fs-1 text-muted mb-3 d-block"></i>
-          <h4>No results found</h4>
-          <p className="text-muted">Try adjusting your search terms or filters</p>
-        </div>
-      );
-    }
-
-    // Otherwise show sorted results
-    const sortedResults = getSortedResults();
-    
-    return sortedResults.map((article, index) => (
-      <Col md={4} key={index} className="mb-4">
-        <Card className="h-100 shadow-sm border-0 rounded-3 hover-lift">
-          <Card.Header className="bg-white border-bottom-0 pt-3 px-3 pb-0 d-flex justify-content-between align-items-center">
-            <Badge bg="secondary" pill className="px-3 py-2">
-              {article.source || 'Unknown Source'}
-            </Badge>
-            <small className="text-muted">
-              <i className="bi bi-calendar-date me-1"></i>
-              {formatDate(article.published_at)}
-            </small>
-          </Card.Header>
-          <Card.Body className="p-3">
-            <Card.Title className="mb-3 fs-5 fw-bold">
-              <a 
-                href={article.url || '#'} 
-                target="_blank" 
-                rel="noopener noreferrer"
-                className="text-decoration-none text-primary stretched-link"
-              >
-                {article.headline || 'Untitled Article'}
-              </a>
-            </Card.Title>
-            <Card.Text className="text-secondary mb-3 small">
-              {article.summary || article.snippet || (article.content && `${article.content.substring(0, 150)}...`) || 'No summary available'}
-            </Card.Text>
-            
-            <div className="mt-auto pt-2">
-              {getCompanyData(article).length > 0 && (
-                <div className="mb-2">
-                  <small className="text-muted d-block mb-1">Companies:</small>
-                  {getCompanyData(article).map((company, idx) => (
-                    <Badge 
-                      key={idx} 
-                      bg="light" 
-                      text="dark" 
-                      className="me-1 mb-1 border rounded-pill"
-                    >
-                      {company.name || company} {company.ticker && `(${company.ticker})`}
-                    </Badge>
-                  ))}
-                </div>
-              )}
-              
-              {getCategories(article).length > 0 && (
-                <div className="mb-2">
-                  <small className="text-muted d-block mb-1">Categories:</small>
-                  {getCategories(article).map((category, idx) => (
-                    <Badge 
-                      key={idx} 
-                      bg="info" 
-                      className="me-1 mb-1 rounded-pill"
-                    >
-                      {category}
-                    </Badge>
-                  ))}
-                </div>
-              )}
-            </div>
-          </Card.Body>
-          <Card.Footer className="bg-white pt-0 pb-3 px-3 border-0">
-            <div className="d-flex justify-content-between align-items-center mb-2">
-              <Badge 
-                bg={getSentimentBadgeVariant(article.sentiment)} 
-                className="px-3 py-2 rounded-pill"
-                title={`Sentiment score: ${article.sentiment_score || 'N/A'} (Range: -1.0 to 1.0, where negative values indicate negative sentiment and positive values indicate positive sentiment)`}
-              >
-                <i className={`bi bi-${
-                  article.sentiment === 'positive' ? 'emoji-smile' : 
-                  article.sentiment === 'negative' ? 'emoji-frown' : 
-                  'emoji-neutral'
-                } me-1`}></i>
-                {article.sentiment || 'Unknown'}
-                {formatSentimentScore(article.sentiment_score)}
-              </Badge>
-              <small className="text-muted">
-                <i className="bi bi-graph-up me-1"></i>
-                Relevance: {formatRelevanceScore(article.relevance_score || article.relevance)}
-              </small>
-            </div>
-            <div className="mt-2">
-              <Button 
-                variant="outline-primary" 
-                size="sm"
-                href={article.url || '#'}
-                target="_blank"
-                rel="noopener noreferrer"
-                className="w-100 rounded-pill"
-                disabled={!article.url}
-              >
-                <i className="bi bi-box-arrow-up-right me-1"></i>
-                Read Article
-              </Button>
-            </div>
-          </Card.Footer>
-        </Card>
-      </Col>
-    ));
-  };
-
-  return (
-    <div className={`results-page ${isSideMenuOpen ? 'menu-open' : ''}`}>
-      {/* Search header */}
-      <div className="search-header bg-light py-3 border-bottom sticky-top">
-        <Container>
-          <Row className="align-items-center">
-            <Col>
-              <Button 
-                variant="outline-secondary" 
-                onClick={handleBack} 
-                className="mb-3 rounded-pill"
-              >
-                <i className="bi bi-arrow-left me-2"></i>
-                Back to Search
-              </Button>
-            </Col>
-            <Col>
-              <h2 className="mb-3 fw-bold">
-                <i className="bi bi-search text-primary me-2"></i>
-                Results for "<span className="text-primary">{query}</span>"
-              </h2>
-            </Col>
-            <Col>
-              <div className="d-flex flex-wrap">
-                <Form.Group className="mb-3 me-2">
-                  <Form.Label className="fw-bold">Source</Form.Label>
-                  <Form.Select 
-                    value={source || ''}
-                    onChange={(e) => handleFilterChange('source', e.target.value)}
-                    className="rounded-3"
-                  >
-                    <option value="">All Sources</option>
-                    <option value="Bloomberg">Bloomberg</option>
-                    <option value="Reuters">Reuters</option>
-                    <option value="CNBC">CNBC</option>
-                    <option value="Financial Times">Financial Times</option>
-                    <option value="Wall Street Journal">Wall Street Journal</option>
-                    <option value="MarketWatch">MarketWatch</option>
-                    <option value="Barron's">Barron's</option>
-                  </Form.Select>
-                </Form.Group>
-                <Form.Group className="mb-3 me-2">
-                  <Form.Label className="fw-bold">Time Range</Form.Label>
-                  <Form.Select 
-                    value={timeRange || 'all'}
-                    onChange={(e) => handleFilterChange('time_range', e.target.value)}
-                    className="rounded-3"
-                  >
-                    <option value="all">All Time</option>
-                    <option value="day">Last 24 Hours</option>
-                    <option value="week">Last Week</option>
-                    <option value="month">Last Month</option>
-                    <option value="year">Last Year</option>
-                  </Form.Select>
-                </Form.Group>
-                <Form.Group className="mb-3 me-2">
-                  <Form.Label className="fw-bold">Sentiment</Form.Label>
-                  <Form.Select 
-                    value={sentiment || 'all'}
-                    onChange={(e) => handleFilterChange('sentiment', e.target.value)}
-                    className="rounded-3"
-                  >
-                    <option value="all">All Sentiments</option>
-                    <option value="positive">Positive</option>
-                    <option value="negative">Negative</option>
-                    <option value="neutral">Neutral</option>
-                  </Form.Select>
-                </Form.Group>
-              </div>
-            </Col>
-          </Row>
-        </Container>
-      </div>
-      
-      <Container fluid className="p-0">
-        <Row className="g-0">
-          <Col lg={isSideMenuOpen ? 9 : 12} className="main-results-area">
-            <Container className="py-4">
-              {/* Render results section */}
-              {renderResults()}
-            </Container>
-          </Col>
-          
-          {/* Analytics Side Menu */}
-          <AnalyticsSideMenu 
-            isOpen={isSideMenuOpen} 
-            toggleMenu={toggleSideMenu} 
-            results={results}
-          />
-        </Row>
-      </Container>
-      
-      {/* Analytics toggle button (only visible on mobile when menu is closed) */}
-      <Button
-        variant="primary"
-        className="analytics-toggle d-lg-none"
-        onClick={toggleSideMenu}
-        aria-label="Toggle Analytics"
-      >
-        <i className="bi bi-graph-up-arrow"></i>
-      </Button>
-    </div>
-=======
   // Get the sorted results
   const sortedResults = getSortedResults();
 
@@ -800,7 +534,6 @@
         </Row>
       )}
     </Container>
->>>>>>> 8c606b09
   );
 }
 
